--- conflicted
+++ resolved
@@ -23,13 +23,10 @@
 
 async function indexJob(job: FirecrawlJob): Promise<void> {
   try {
-<<<<<<< HEAD
-=======
     if (job.mode !== "single_urls" && job.mode !== "scrape") {
       return;
     }
 
->>>>>>> 31df2341
     const response = await fetch(`${process.env.FIRE_INDEX_SERVER_URL}/api/jobs`, {
       method: 'POST',
       headers: {
