import { Job, Queue } from "bullmq";
import { getScrapeQueue } from "./queue-service";
import { v4 as uuidv4 } from "uuid";
import { WebScraperOptions } from "../types";
import * as Sentry from "@sentry/node";

<<<<<<< HEAD
export async function addScrapeJob(
  webScraperOptions: WebScraperOptions,
  options: any = {},
  jobId: string = uuidv4(),
  jobPriority: number = 10
): Promise<Job> {
  return await getScrapeQueue().add(jobId, webScraperOptions, {
    priority: jobPriority,
=======
async function addScrapeJobRaw(
  webScraperOptions: any,
  options: any,
  jobId: string,
): Promise<Job> {
  return await getScrapeQueue().add(jobId, webScraperOptions, {
>>>>>>> 861e2ebd
    ...options,
    priority: webScraperOptions.crawl_id ? 20 : 10,
    jobId,
  });
}

<<<<<<< HEAD

=======
export async function addScrapeJob(
  webScraperOptions: WebScraperOptions,
  options: any = {},
  jobId: string = uuidv4(),
): Promise<Job> {
  if (Sentry.isInitialized()) {
    const size = JSON.stringify(webScraperOptions).length;
    return await Sentry.startSpan({
      name: "Add scrape job",
      op: "queue.publish",
      attributes: {
        "messaging.message.id": jobId,
        "messaging.destination.name": getScrapeQueue().name,
        "messaging.message.body.size": size,
      },
    }, async (span) => {
      return await addScrapeJobRaw({
        ...webScraperOptions,
        sentry: {
          trace: Sentry.spanToTraceHeader(span),
          baggage: Sentry.spanToBaggageHeader(span),
          size,
        },
      }, options, jobId);
    });
  } else {
    return await addScrapeJobRaw(webScraperOptions, options, jobId);
  }
}
>>>>>>> 861e2ebd
<|MERGE_RESOLUTION|>--- conflicted
+++ resolved
@@ -4,37 +4,26 @@
 import { WebScraperOptions } from "../types";
 import * as Sentry from "@sentry/node";
 
-<<<<<<< HEAD
+async function addScrapeJobRaw(
+  webScraperOptions: any,
+  options: any,
+  jobId: string,
+  jobPriority: number = 10
+): Promise<Job> {
+  return await getScrapeQueue().add(jobId, webScraperOptions, {
+    ...options,
+    priority: jobPriority,
+    jobId,
+  });
+}
+
 export async function addScrapeJob(
   webScraperOptions: WebScraperOptions,
   options: any = {},
   jobId: string = uuidv4(),
   jobPriority: number = 10
 ): Promise<Job> {
-  return await getScrapeQueue().add(jobId, webScraperOptions, {
-    priority: jobPriority,
-=======
-async function addScrapeJobRaw(
-  webScraperOptions: any,
-  options: any,
-  jobId: string,
-): Promise<Job> {
-  return await getScrapeQueue().add(jobId, webScraperOptions, {
->>>>>>> 861e2ebd
-    ...options,
-    priority: webScraperOptions.crawl_id ? 20 : 10,
-    jobId,
-  });
-}
-
-<<<<<<< HEAD
-
-=======
-export async function addScrapeJob(
-  webScraperOptions: WebScraperOptions,
-  options: any = {},
-  jobId: string = uuidv4(),
-): Promise<Job> {
+  
   if (Sentry.isInitialized()) {
     const size = JSON.stringify(webScraperOptions).length;
     return await Sentry.startSpan({
@@ -53,10 +42,11 @@
           baggage: Sentry.spanToBaggageHeader(span),
           size,
         },
-      }, options, jobId);
+      }, options, jobId, jobPriority);
     });
   } else {
-    return await addScrapeJobRaw(webScraperOptions, options, jobId);
+    return await addScrapeJobRaw(webScraperOptions, options, jobId, jobPriority);
   }
 }
->>>>>>> 861e2ebd
+
+
