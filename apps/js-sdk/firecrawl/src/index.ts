import axios, { type AxiosResponse, type AxiosRequestHeaders, AxiosError } from "axios";
import * as zt from "zod";
import { zodToJsonSchema } from "zod-to-json-schema";
import { TypedEventTarget } from "typescript-event-target";

/**
 * Configuration interface for FirecrawlApp.
 * @param apiKey - Optional API key for authentication.
 * @param apiUrl - Optional base URL of the API; defaults to 'https://api.firecrawl.dev'.
 */
export interface FirecrawlAppConfig {
  apiKey?: string | null;
  apiUrl?: string | null;
}

/**
 * Metadata for a Firecrawl document.
 * Includes various optional properties for document metadata.
 */
export interface FirecrawlDocumentMetadata {
  title?: string;
  description?: string;
  language?: string;
  keywords?: string;
  robots?: string;
  ogTitle?: string;
  ogDescription?: string;
  ogUrl?: string;
  ogImage?: string;
  ogAudio?: string;
  ogDeterminer?: string;
  ogLocale?: string;
  ogLocaleAlternate?: string[];
  ogSiteName?: string;
  ogVideo?: string;
  dctermsCreated?: string;
  dcDateCreated?: string;
  dcDate?: string;
  dctermsType?: string;
  dcType?: string;
  dctermsAudience?: string;
  dctermsSubject?: string;
  dcSubject?: string;
  dcDescription?: string;
  dctermsKeywords?: string;
  modifiedTime?: string;
  publishedTime?: string;
  articleTag?: string;
  articleSection?: string;
  sourceURL?: string;
  statusCode?: number;
  error?: string;
  [key: string]: any; // Allows for additional metadata properties not explicitly defined.
}

/**
 * Document interface for Firecrawl.
 * Represents a document retrieved or processed by Firecrawl.
 */
export interface FirecrawlDocument<T = any, ActionsSchema extends (ActionsResult | never) = never> {
  url?: string;
  markdown?: string;
  html?: string;
  rawHtml?: string;
  links?: string[];
  extract?: T;
  json?: T;
  screenshot?: string;
  metadata?: FirecrawlDocumentMetadata;
  actions: ActionsSchema;
  changeTracking?: {
    previousScrapeAt: string | null;
    changeStatus: "new" | "same" | "changed" | "removed";
    visibility: "visible" | "hidden";
    diff?: {
      text: string;
      json: {
        files: Array<{
          from: string | null;
          to: string | null;
          chunks: Array<{
            content: string;
            changes: Array<{
              type: string;
              normal?: boolean;
              ln?: number;
              ln1?: number;
              ln2?: number;
              content: string;
            }>;
          }>;
        }>;
      };
    };
    json?: any;
  };
  // v1 search only
  title?: string;
  description?: string;
}

/**
 * Parameters for scraping operations.
 * Defines the options and configurations available for scraping web content.
 */
export interface CrawlScrapeOptions {
  formats?: ("markdown" | "html" | "rawHtml" | "content" | "links" | "screenshot" | "screenshot@fullPage" | "extract" | "json" | "changeTracking")[];
  headers?: Record<string, string>;
  includeTags?: string[];
  excludeTags?: string[];
  onlyMainContent?: boolean;
  waitFor?: number;
  timeout?: number;
  location?: {
    country?: string;
    languages?: string[];
  };
  mobile?: boolean;
  skipTlsVerification?: boolean;
  removeBase64Images?: boolean;
  blockAds?: boolean;
  proxy?: "basic" | "stealth";
}

export type Action = {
  type: "wait",
  milliseconds?: number,
  selector?: string,
} | {
  type: "click",
  selector: string,
  all?: boolean,
} | {
  type: "screenshot",
  fullPage?: boolean,
} | {
  type: "write",
  text: string,
} | {
  type: "press",
  key: string,
} | {
  type: "scroll",
  direction?: "up" | "down",
  selector?: string,
} | {
  type: "scrape",
} | {
  type: "executeJavascript",
  script: string,
};

export interface ScrapeParams<LLMSchema extends zt.ZodSchema = any, ActionsSchema extends (Action[] | undefined) = undefined> extends CrawlScrapeOptions {
  extract?: {
    prompt?: string;
    schema?: LLMSchema;
    systemPrompt?: string;
  };
  jsonOptions?:{
    prompt?: string;
    schema?: LLMSchema;
    systemPrompt?: string;
  }
  changeTrackingOptions?: {
    prompt?: string;
    schema?: any;
    modes?: ("json" | "git-diff")[];
  }
  actions?: ActionsSchema;
  agent?: AgentOptions;
}

export interface ActionsResult {
  screenshots: string[];
  scrapes: ({
    url: string;
    html: string;
  })[];
  javascriptReturns: {
    type: string;
    value: unknown
  }[];
}

/**
 * Response interface for scraping operations.
 * Defines the structure of the response received after a scraping operation.
 */
export interface ScrapeResponse<LLMResult = any, ActionsSchema extends (ActionsResult | never) = never> extends FirecrawlDocument<LLMResult, ActionsSchema> {
  success: true;
  warning?: string;
  error?: string;
}

/**
 * Parameters for crawling operations.
 * Includes options for both scraping and mapping during a crawl.
 */
export interface CrawlParams {
  includePaths?: string[];
  excludePaths?: string[];
  maxDepth?: number;
  maxDiscoveryDepth?: number;
  limit?: number;
  allowBackwardLinks?: boolean;
  allowExternalLinks?: boolean;
  ignoreSitemap?: boolean;
  scrapeOptions?: CrawlScrapeOptions;
  webhook?: string | {
    url: string;
    headers?: Record<string, string>;
    metadata?: Record<string, string>;
    events?: ["completed", "failed", "page", "started"][number][];
  };
  deduplicateSimilarURLs?: boolean;
  ignoreQueryParameters?: boolean;
  regexOnFullURL?: boolean;
}

/**
 * Response interface for crawling operations.
 * Defines the structure of the response received after initiating a crawl.
 */
export interface CrawlResponse {
  id?: string;
  url?: string;
  success: true;
  error?: string;
}

/**
 * Response interface for batch scrape operations.
 * Defines the structure of the response received after initiating a crawl.
 */
export interface BatchScrapeResponse {
  id?: string;
  url?: string;
  success: true;
  error?: string;
  invalidURLs?: string[];
}

/**
 * Response interface for job status checks.
 * Provides detailed status of a crawl job including progress and results.
 */
export interface CrawlStatusResponse {
  success: true;
  status: "scraping" | "completed" | "failed" | "cancelled";
  completed: number;
  total: number;
  creditsUsed: number;
  expiresAt: Date;
  next?: string;
  data: FirecrawlDocument<undefined>[];
};

/**
 * Response interface for batch scrape job status checks.
 * Provides detailed status of a batch scrape job including progress and results.
 */
export interface BatchScrapeStatusResponse {
  success: true;
  status: "scraping" | "completed" | "failed" | "cancelled";
  completed: number;
  total: number;
  creditsUsed: number;
  expiresAt: Date;
  next?: string;
  data: FirecrawlDocument<undefined>[];
};

/**
 * Parameters for mapping operations.
 * Defines options for mapping URLs during a crawl.
 */
export interface MapParams {
  search?: string;
  ignoreSitemap?: boolean;
  includeSubdomains?: boolean;
  sitemapOnly?: boolean;
  limit?: number;
  timeout?: number;
}

/**
 * Response interface for mapping operations.
 * Defines the structure of the response received after a mapping operation.
 */
export interface MapResponse {
  success: true;
  links?: string[];
  error?: string;
}

/**
 * Parameters for extracting information from URLs.
 * Defines options for extracting information from URLs.
 */
export interface AgentOptions {
  model?: string;
  prompt?: string;
  sessionId?: string;
}

/**
 * Parameters for extracting information from URLs.
 * Defines options for extracting information from URLs.
 */
export interface AgentOptionsExtract {
  model?: string;
  sessionId?: string;
}

export interface ExtractParams<LLMSchema extends zt.ZodSchema = any> {
  prompt?: string;
  schema?: LLMSchema | object;
  systemPrompt?: string;
  allowExternalLinks?: boolean;
  enableWebSearch?: boolean;
  includeSubdomains?: boolean;
  origin?: string;
  showSources?: boolean;
  scrapeOptions?: CrawlScrapeOptions;
  agent?: AgentOptionsExtract;
}

/**
 * Response interface for extracting information from URLs.
 * Defines the structure of the response received after extracting information from URLs.
 */
export interface ExtractResponse<LLMSchema extends zt.ZodSchema = any> {
  success: boolean;
  data: LLMSchema;
  error?: string;
  warning?: string;
  sources?: string[];
}

/**
 * Error response interface.
 * Defines the structure of the response received when an error occurs.
 */
export interface ErrorResponse {
  success: false;
  error: string;
}

/**
 * Custom error class for Firecrawl.
 * Extends the built-in Error class to include a status code.
 */
export class FirecrawlError extends Error {
  statusCode: number;
  details?: any;
  constructor(message: string, statusCode: number, details?: any) {
    super(message);
    this.statusCode = statusCode;
    this.details = details;
  }
}

/**
 * Parameters for search operations.
 * Defines options for searching and scraping search results.
 */
export interface SearchParams {
  limit?: number;
  tbs?: string;
  filter?: string;
  lang?: string;
  country?: string;
  location?: string;
  origin?: string;
  timeout?: number;
  scrapeOptions?: ScrapeParams;
}

/**
 * Response interface for search operations.
 * Defines the structure of the response received after a search operation.
 */
export interface SearchResponse {
  success: boolean;
  data: FirecrawlDocument<undefined>[];
  warning?: string;
  error?: string;
}

/**
 * Response interface for crawl/batch scrape error monitoring.
 */
export interface CrawlErrorsResponse {
  /**
   * Scrapes that errored out + error details
   */
  errors: {
    id: string,
    timestamp?: string,
    url: string,
    error: string,
  }[];

  /**
   * URLs blocked by robots.txt
   */
  robotsBlocked: string[];
};

/**
 * Parameters for deep research operations.
 * Defines options for conducting deep research on a query.
 */
export interface DeepResearchParams<LLMSchema extends zt.ZodSchema = any>  {
  /**
   * Maximum depth of research iterations (1-10)
   * @default 7
   */
  maxDepth?: number;
  /**
   * Time limit in seconds (30-300)
   * @default 270
   */
  timeLimit?: number;
  /**
   * Maximum number of URLs to analyze (1-1000)
   * @default 20
   */
  maxUrls?: number;
  /**
   * The prompt to use for the final analysis
   */
  analysisPrompt?: string;
  /**
   * The system prompt to use for the research agent
   */
  systemPrompt?: string;
  /**
   * The formats to use for the final analysis
   */
  formats?: ("markdown" | "json")[];
  /**
   * The JSON options to use for the final analysis
   */
  jsonOptions?:{
    prompt?: string;
    schema?: LLMSchema;
    systemPrompt?: string;
  };
  /** 
   * Experimental flag for streaming steps
   */
  // __experimental_streamSteps?: boolean;
}

/**
 * Response interface for deep research operations.
 */
export interface DeepResearchResponse {
  success: boolean;
  id: string;
}

/**
 * Status response interface for deep research operations.
 */
export interface DeepResearchStatusResponse {
  success: boolean;
  data: {
    finalAnalysis: string;
    activities: Array<{
      type: string;
      status: string;
      message: string;
      timestamp: string;
      depth: number;
    }>;
    sources: Array<{
      url: string;
      title: string;
      description: string;
    }>;
  };
  status: "processing" | "completed" | "failed";
  error?: string;
  expiresAt: string;
  currentDepth: number;
  maxDepth: number;
  activities: Array<{
    type: string;
    status: string;
    message: string;
    timestamp: string;
    depth: number;
  }>;
  sources: Array<{
    url: string;
    title: string;
    description: string;
  }>;
  summaries: string[];
}

/**
 * Parameters for LLMs.txt generation operations.
 */
export interface GenerateLLMsTextParams {
  /**
   * Maximum number of URLs to process (1-100)
   * @default 10
   */
  maxUrls?: number;
  /**
   * Whether to show the full LLMs-full.txt in the response
   * @default false
   */
  showFullText?: boolean;
  /**
   * Experimental flag for streaming
   */
  __experimental_stream?: boolean;
}

/**
 * Response interface for LLMs.txt generation operations.
 */
export interface GenerateLLMsTextResponse {
  success: boolean;
  id: string;
}

/**
 * Status response interface for LLMs.txt generation operations.
 */
export interface GenerateLLMsTextStatusResponse {
  success: boolean;
  data: {
    llmstxt: string;
    llmsfulltxt?: string;
  };
  status: "processing" | "completed" | "failed";
  error?: string;
  expiresAt: string;
}

/**
 * Main class for interacting with the Firecrawl API.
 * Provides methods for scraping, searching, crawling, and mapping web content.
 */
export default class FirecrawlApp {
  public apiKey: string;
  public apiUrl: string;
  public version: string = "1.19.1";
  
  private isCloudService(url: string): boolean {
    return url.includes('api.firecrawl.dev');
  }

  private async getVersion(): Promise<string> {
    try {
      const packageJson = await import('../package.json', { assert: { type: 'json' } });
      return packageJson.default.version;
    } catch (error) {
      console.error("Error getting version:", error);
      return "1.19.1";
    }
  }

  private async init() {
    this.version = await this.getVersion();
  }

  /**
   * Initializes a new instance of the FirecrawlApp class.
   * @param config - Configuration options for the FirecrawlApp instance.
   */
  constructor({ apiKey = null, apiUrl = null }: FirecrawlAppConfig) {
    const baseUrl = apiUrl || "https://api.firecrawl.dev";
    
    if (this.isCloudService(baseUrl) && typeof apiKey !== "string") {
      throw new FirecrawlError("No API key provided", 401);
    }

    this.apiKey = apiKey || '';
    this.apiUrl = baseUrl;
    this.init();
  }

  /**
   * Scrapes a URL using the Firecrawl API.
   * @param url - The URL to scrape.
   * @param params - Additional parameters for the scrape request.
   * @returns The response from the scrape operation.
   */
  async scrapeUrl<T extends zt.ZodSchema, ActionsSchema extends (Action[] | undefined) = undefined>(
    url: string,
    params?: ScrapeParams<T, ActionsSchema>
  ): Promise<ScrapeResponse<zt.infer<T>, ActionsSchema extends Action[] ? ActionsResult : never> | ErrorResponse> {
    const headers: AxiosRequestHeaders = {
      "Content-Type": "application/json",
      Authorization: `Bearer ${this.apiKey}`,
    } as AxiosRequestHeaders;
    let jsonData: any = { url, ...params, origin: `js-sdk@${this.version}` };
    if (jsonData?.extract?.schema) {
      let schema = jsonData.extract.schema;

      // Try parsing the schema as a Zod schema
      try {
        schema = zodToJsonSchema(schema);
      } catch (error) {
        
      }
      jsonData = {
        ...jsonData,
        extract: {
          ...jsonData.extract,
          schema: schema,
        },
      };
    }

    if (jsonData?.jsonOptions?.schema) {
      let schema = jsonData.jsonOptions.schema;
      // Try parsing the schema as a Zod schema
      try {
        schema = zodToJsonSchema(schema);
      } catch (error) {
        
      }
      jsonData = {
        ...jsonData,
        jsonOptions: {
          ...jsonData.jsonOptions,
          schema: schema,
        },
      };
    }
    try {
      const response: AxiosResponse = await axios.post(
        this.apiUrl + `/v1/scrape`,
        jsonData,
        { headers, timeout: params?.timeout !== undefined ? (params.timeout + 5000) : undefined },
      );
      if (response.status === 200) {
        const responseData = response.data;
        if (responseData.success) {
          return {
            success: true,
            warning: responseData.warning,
            error: responseData.error,
            ...responseData.data
          };
        } else {
          throw new FirecrawlError(`Failed to scrape URL. Error: ${responseData.error}`, response.status);
        }
      } else {
        this.handleError(response, "scrape URL");
      }
    } catch (error: any) {
      this.handleError(error.response, "scrape URL");
    }
    return { success: false, error: "Internal server error." };
  }

  /**
   * Searches using the Firecrawl API and optionally scrapes the results.
   * @param query - The search query string.
   * @param params - Optional parameters for the search request.
   * @returns The response from the search operation.
   */
  async search(query: string, params?: SearchParams | Record<string, any>): Promise<SearchResponse> {
    const headers: AxiosRequestHeaders = {
      "Content-Type": "application/json",
      Authorization: `Bearer ${this.apiKey}`,
    } as AxiosRequestHeaders;

    let jsonData: any = {
      query,
      limit: params?.limit ?? 5,
      tbs: params?.tbs,
      filter: params?.filter,
      lang: params?.lang ?? "en",
      country: params?.country ?? "us",
      location: params?.location,
      origin: `js-sdk@${this.version}`,
      timeout: params?.timeout ?? 60000,
      scrapeOptions: params?.scrapeOptions ?? { formats: [] },
    };

    if (jsonData?.scrapeOptions?.extract?.schema) {
      let schema = jsonData.scrapeOptions.extract.schema;

      // Try parsing the schema as a Zod schema
      try {
        schema = zodToJsonSchema(schema);
      } catch (error) {
        
      }
      jsonData = {
        ...jsonData,
        scrapeOptions: {
          ...jsonData.scrapeOptions,
          extract: {
            ...jsonData.scrapeOptions.extract,
            schema: schema,
          },
        },
      };
    }

    try {
      const response: AxiosResponse = await this.postRequest(
        this.apiUrl + `/v1/search`,
        jsonData,
        headers
      );

      if (response.status === 200) {
        const responseData = response.data;
        if (responseData.success) {
          return {
            success: true,
            data: responseData.data as FirecrawlDocument<any>[],
            warning: responseData.warning,
          };
        } else {
          throw new FirecrawlError(`Failed to search. Error: ${responseData.error}`, response.status);
        }
      } else {
        this.handleError(response, "search");
      }
    } catch (error: any) {
      if (error.response?.data?.error) {
        throw new FirecrawlError(`Request failed with status code ${error.response.status}. Error: ${error.response.data.error} ${error.response.data.details ? ` - ${JSON.stringify(error.response.data.details)}` : ''}`, error.response.status);
      } else {
        throw new FirecrawlError(error.message, 500);
      }
    }
    return { success: false, error: "Internal server error.", data: [] };
  }

  /**
   * Initiates a crawl job for a URL using the Firecrawl API.
   * @param url - The URL to crawl.
   * @param params - Additional parameters for the crawl request.
   * @param pollInterval - Time in seconds for job status checks.
   * @param idempotencyKey - Optional idempotency key for the request.
   * @returns The response from the crawl operation.
   */
  async crawlUrl(
    url: string,
    params?: CrawlParams,
    pollInterval: number = 2,
    idempotencyKey?: string
  ): Promise<CrawlStatusResponse | ErrorResponse> {
    const headers = this.prepareHeaders(idempotencyKey);
    let jsonData: any = { url, ...params, origin: `js-sdk@${this.version}` };
    try {
      const response: AxiosResponse = await this.postRequest(
        this.apiUrl + `/v1/crawl`,
        jsonData,
        headers
      );
      if (response.status === 200) {
        const id: string = response.data.id;
        return this.monitorJobStatus(id, headers, pollInterval);
      } else {
        this.handleError(response, "start crawl job");
      }
    } catch (error: any) {
      if (error.response?.data?.error) {
        throw new FirecrawlError(`Request failed with status code ${error.response.status}. Error: ${error.response.data.error} ${error.response.data.details ? ` - ${JSON.stringify(error.response.data.details)}` : ''}`, error.response.status);
      } else {
        throw new FirecrawlError(error.message, 500);
      }
    }
    return { success: false, error: "Internal server error." };
  }

  async asyncCrawlUrl(
    url: string,
    params?: CrawlParams,
    idempotencyKey?: string
  ): Promise<CrawlResponse | ErrorResponse> {
    const headers = this.prepareHeaders(idempotencyKey);
    let jsonData: any = { url, ...params, origin: `js-sdk@${this.version}` };
    try {
      const response: AxiosResponse = await this.postRequest(
        this.apiUrl + `/v1/crawl`,
        jsonData,
        headers
      );
      if (response.status === 200) {
        return response.data;
      } else {
        this.handleError(response, "start crawl job");
      }
    } catch (error: any) {
      if (error.response?.data?.error) {
        throw new FirecrawlError(`Request failed with status code ${error.response.status}. Error: ${error.response.data.error} ${error.response.data.details ? ` - ${JSON.stringify(error.response.data.details)}` : ''}`, error.response.status);
      } else {
        throw new FirecrawlError(error.message, 500);
      }
    }
    return { success: false, error: "Internal server error." };
  }

  /**
   * Checks the status of a crawl job using the Firecrawl API.
   * @param id - The ID of the crawl operation.
   * @param getAllData - Paginate through all the pages of documents, returning the full list of all documents. (default: `false`)
   * @param nextURL - The `next` URL from the previous crawl status. Only required if you're not manually increasing `skip`. Only used when `getAllData = false`.
   * @param skip - How many entries to skip to paginate. Only required if you're not providing `nextURL`. Only used when `getAllData = false`.
   * @param limit - How many entries to return. Only used when `getAllData = false`.
   * @returns The response containing the job status.
   */
  async checkCrawlStatus(id?: string, getAllData = false, nextURL?: string, skip?: number, limit?: number): Promise<CrawlStatusResponse | ErrorResponse> {
    if (!id) {
      throw new FirecrawlError("No crawl ID provided", 400);
    }

    const headers: AxiosRequestHeaders = this.prepareHeaders();
    const targetURL = new URL(nextURL ?? `${this.apiUrl}/v1/crawl/${id}`);
    if (skip !== undefined) {
      targetURL.searchParams.set("skip", skip.toString());
    }
    if (limit !== undefined) {
      targetURL.searchParams.set("limit", limit.toString());
    }

    try {
      const response: AxiosResponse = await this.getRequest(
        targetURL.href,
        headers
      );
      if (response.status === 200) {
        let allData = response.data.data;
        if (getAllData && response.data.status === "completed") {
          let statusData = response.data
          if ("data" in statusData) {
            let data = statusData.data;
            while (typeof statusData === 'object' && 'next' in statusData) {
              if (data.length === 0) {
                break
              }
              statusData = (await this.getRequest(statusData.next, headers)).data;
              data = data.concat(statusData.data);
            }
            allData = data;
          }
        }

        let resp: CrawlStatusResponse | ErrorResponse = {
          success: response.data.success,
          status: response.data.status,
          total: response.data.total,
          completed: response.data.completed,
          creditsUsed: response.data.creditsUsed,
          next: getAllData ? undefined : response.data.next,
          expiresAt: new Date(response.data.expiresAt),
          data: allData
        }

        if (!response.data.success && response.data.error) {
          resp = {
            ...resp,
            success: false,
            error: response.data.error
          } as ErrorResponse;
        }

        if (response.data.next) {
          (resp as CrawlStatusResponse).next = response.data.next;
        }
        
        return resp;
      } else {
        this.handleError(response, "check crawl status");
      }
    } catch (error: any) {
      throw new FirecrawlError(error.message, 500);
    }
    return { success: false, error: "Internal server error." };
  }

  /**
   * Returns information about crawl errors.
   * @param id - The ID of the crawl operation.
   * @returns Information about crawl errors.
   */
  async checkCrawlErrors(id: string): Promise<CrawlErrorsResponse | ErrorResponse> {
    const headers = this.prepareHeaders();
    try {
      const response: AxiosResponse = await this.deleteRequest(
        `${this.apiUrl}/v1/crawl/${id}/errors`,
        headers
      );
      if (response.status === 200) {
        return response.data;
      } else {
        this.handleError(response, "check crawl errors");
      }
    } catch (error: any) {
      throw new FirecrawlError(error.message, 500);
    }
    return { success: false, error: "Internal server error." };
  }

  /**
   * Cancels a crawl job using the Firecrawl API.
   * @param id - The ID of the crawl operation.
   * @returns The response from the cancel crawl operation.
   */
  async cancelCrawl(id: string): Promise<ErrorResponse> {
    const headers = this.prepareHeaders();
    try {
      const response: AxiosResponse = await this.deleteRequest(
        `${this.apiUrl}/v1/crawl/${id}`,
        headers
      );
      if (response.status === 200) {
        return response.data;
      } else {
        this.handleError(response, "cancel crawl job");
      }
    } catch (error: any) {
      throw new FirecrawlError(error.message, 500);
    }
    return { success: false, error: "Internal server error." };
  }

  /**
   * Initiates a crawl job and returns a CrawlWatcher to monitor the job via WebSocket.
   * @param url - The URL to crawl.
   * @param params - Additional parameters for the crawl request.
   * @param idempotencyKey - Optional idempotency key for the request.
   * @returns A CrawlWatcher instance to monitor the crawl job.
   */
  async crawlUrlAndWatch(
    url: string,
    params?: CrawlParams,
    idempotencyKey?: string,
  ) {
    const crawl = await this.asyncCrawlUrl(url, params, idempotencyKey);

    if (crawl.success && crawl.id) {
      const id = crawl.id;
      return new CrawlWatcher(id, this);
    }

    throw new FirecrawlError("Crawl job failed to start", 400);
  }

  /**
   * Maps a URL using the Firecrawl API.
   * @param url - The URL to map.
   * @param params - Additional parameters for the map request.
   * @returns The response from the map operation.
   */
  async mapUrl(url: string, params?: MapParams): Promise<MapResponse | ErrorResponse> {
    const headers = this.prepareHeaders();
    let jsonData: any = { url, ...params, origin: `js-sdk@${this.version}` };

    try {
      const response: AxiosResponse = await this.postRequest(
        this.apiUrl + `/v1/map`,
        jsonData,
        headers
      );
      if (response.status === 200) {
        return response.data as MapResponse;
      } else {
        this.handleError(response, "map");
      }
    } catch (error: any) {
      throw new FirecrawlError(error.message, 500);
    }
    return { success: false, error: "Internal server error." };
  }

  /**
   * Initiates a batch scrape job for multiple URLs using the Firecrawl API.
   * @param url - The URLs to scrape.
   * @param params - Additional parameters for the scrape request.
   * @param pollInterval - Time in seconds for job status checks.
   * @param idempotencyKey - Optional idempotency key for the request.
   * @param webhook - Optional webhook for the batch scrape.
   * @param ignoreInvalidURLs - Optional flag to ignore invalid URLs.
   * @returns The response from the crawl operation.
   */
  async batchScrapeUrls(
    urls: string[],
    params?: ScrapeParams,
    pollInterval: number = 2,
    idempotencyKey?: string,
    webhook?: CrawlParams["webhook"],
    ignoreInvalidURLs?: boolean,
  ): Promise<BatchScrapeStatusResponse | ErrorResponse> {
    const headers = this.prepareHeaders(idempotencyKey);
    let jsonData: any = { urls, webhook, ignoreInvalidURLs, ...params, origin: `js-sdk@${this.version}` };
    if (jsonData?.extract?.schema) {
      let schema = jsonData.extract.schema;

      // Try parsing the schema as a Zod schema
      try {
        schema = zodToJsonSchema(schema);
      } catch (error) {
        
      }
      jsonData = {
        ...jsonData,
        extract: {
          ...jsonData.extract,
          schema: schema,
        },
      };
    }
    if (jsonData?.jsonOptions?.schema) {
      let schema = jsonData.jsonOptions.schema;

      // Try parsing the schema as a Zod schema
      try {
        schema = zodToJsonSchema(schema);
      } catch (error) {
        
      }
      jsonData = {
        ...jsonData,
        jsonOptions: {
          ...jsonData.jsonOptions,
          schema: schema,
        },
      };
    }
    try {
      const response: AxiosResponse = await this.postRequest(
        this.apiUrl + `/v1/batch/scrape`,
        jsonData,
        headers
      );
      if (response.status === 200) {
        const id: string = response.data.id;
        return this.monitorJobStatus(id, headers, pollInterval);
      } else {
        this.handleError(response, "start batch scrape job");
      }
    } catch (error: any) {
      if (error.response?.data?.error) {
        throw new FirecrawlError(`Request failed with status code ${error.response.status}. Error: ${error.response.data.error} ${error.response.data.details ? ` - ${JSON.stringify(error.response.data.details)}` : ''}`, error.response.status);
      } else {
        throw new FirecrawlError(error.message, 500);
      }
    }
    return { success: false, error: "Internal server error." };
  }

  async asyncBatchScrapeUrls(
    urls: string[],
    params?: ScrapeParams,
    idempotencyKey?: string,
    webhook?: CrawlParams["webhook"],
    ignoreInvalidURLs?: boolean,
  ): Promise<BatchScrapeResponse | ErrorResponse> {
    const headers = this.prepareHeaders(idempotencyKey);
    let jsonData: any = { urls, webhook, ignoreInvalidURLs, ...params, origin: `js-sdk@${this.version}` };
    try {
      const response: AxiosResponse = await this.postRequest(
        this.apiUrl + `/v1/batch/scrape`,
        jsonData,
        headers
      );
      if (response.status === 200) {
        return response.data;
      } else {
        this.handleError(response, "start batch scrape job");
      }
    } catch (error: any) {
      if (error.response?.data?.error) {
        throw new FirecrawlError(`Request failed with status code ${error.response.status}. Error: ${error.response.data.error} ${error.response.data.details ? ` - ${JSON.stringify(error.response.data.details)}` : ''}`, error.response.status);
      } else {
        throw new FirecrawlError(error.message, 500);
      }
    }
    return { success: false, error: "Internal server error." };
  }

  /**
   * Initiates a batch scrape job and returns a CrawlWatcher to monitor the job via WebSocket.
   * @param urls - The URL to scrape.
   * @param params - Additional parameters for the scrape request.
   * @param idempotencyKey - Optional idempotency key for the request.
   * @returns A CrawlWatcher instance to monitor the crawl job.
   */
  async batchScrapeUrlsAndWatch(
    urls: string[],
    params?: ScrapeParams,
    idempotencyKey?: string,
    webhook?: CrawlParams["webhook"],
    ignoreInvalidURLs?: boolean,
  ) {
    const crawl = await this.asyncBatchScrapeUrls(urls, params, idempotencyKey, webhook, ignoreInvalidURLs);

    if (crawl.success && crawl.id) {
      const id = crawl.id;
      return new CrawlWatcher(id, this);
    }

    throw new FirecrawlError("Batch scrape job failed to start", 400);
  }

  /**
   * Checks the status of a batch scrape job using the Firecrawl API.
   * @param id - The ID of the batch scrape operation.
   * @param getAllData - Paginate through all the pages of documents, returning the full list of all documents. (default: `false`)
   * @param nextURL - The `next` URL from the previous batch scrape status. Only required if you're not manually increasing `skip`. Only used when `getAllData = false`.
   * @param skip - How many entries to skip to paginate. Only used when `getAllData = false`.
   * @param limit - How many entries to return. Only used when `getAllData = false`.
   * @returns The response containing the job status.
   */
  async checkBatchScrapeStatus(id?: string, getAllData = false, nextURL?: string, skip?: number, limit?: number): Promise<BatchScrapeStatusResponse | ErrorResponse> {
    if (!id) {
      throw new FirecrawlError("No batch scrape ID provided", 400);
    }

    const headers: AxiosRequestHeaders = this.prepareHeaders();
    const targetURL = new URL(nextURL ?? `${this.apiUrl}/v1/batch/scrape/${id}`);
    if (skip !== undefined) {
      targetURL.searchParams.set("skip", skip.toString());
    }
    if (limit !== undefined) {
      targetURL.searchParams.set("limit", limit.toString());
    }

    try {
      const response: AxiosResponse = await this.getRequest(
        targetURL.href,
        headers
      );
      if (response.status === 200) {
        let allData = response.data.data;
        if (getAllData && response.data.status === "completed") {
          let statusData = response.data
          if ("data" in statusData) {
            let data = statusData.data;
            while (typeof statusData === 'object' && 'next' in statusData) {
              if (data.length === 0) {
                break
              }
              statusData = (await this.getRequest(statusData.next, headers)).data;
              data = data.concat(statusData.data);
            }
            allData = data;
          }
        }

        let resp: BatchScrapeStatusResponse | ErrorResponse = {
          success: response.data.success,
          status: response.data.status,
          total: response.data.total,
          completed: response.data.completed,
          creditsUsed: response.data.creditsUsed,
          next: getAllData ? undefined : response.data.next,
          expiresAt: new Date(response.data.expiresAt),
          data: allData
        }

        if (!response.data.success && response.data.error) {
          resp = {
            ...resp,
            success: false,
            error: response.data.error
          } as ErrorResponse;
        }

        if (response.data.next) {
          (resp as BatchScrapeStatusResponse).next = response.data.next;
        }
        
        return resp;
      } else {
        this.handleError(response, "check batch scrape status");
      }
    } catch (error: any) {
      throw new FirecrawlError(error.message, 500);
    }
    return { success: false, error: "Internal server error." };
  }

  /**
   * Returns information about batch scrape errors.
   * @param id - The ID of the batch scrape operation.
   * @returns Information about batch scrape errors.
   */
  async checkBatchScrapeErrors(id: string): Promise<CrawlErrorsResponse | ErrorResponse> {
    const headers = this.prepareHeaders();
    try {
      const response: AxiosResponse = await this.deleteRequest(
        `${this.apiUrl}/v1/batch/scrape/${id}/errors`,
        headers
      );
      if (response.status === 200) {
        return response.data;
      } else {
        this.handleError(response, "check batch scrape errors");
      }
    } catch (error: any) {
      throw new FirecrawlError(error.message, 500);
    }
    return { success: false, error: "Internal server error." };
  }

  /**
   * Extracts information from URLs using the Firecrawl API.
   * Currently in Beta. Expect breaking changes on future minor versions.
   * @param urls - The URLs to extract information from. Optional if using other methods for data extraction.
   * @param params - Additional parameters for the extract request.
   * @returns The response from the extract operation.
   */
  async extract<T extends zt.ZodSchema = any>(urls?: string[], params?: ExtractParams<T>): Promise<ExtractResponse<zt.infer<T>> | ErrorResponse> {
    const headers = this.prepareHeaders();

    let jsonData: { urls?: string[] } & ExtractParams<T> = { urls: urls,  ...params };
    let jsonSchema: any;
    try {
      if (!params?.schema) {
        jsonSchema = undefined;
      } else if (typeof params.schema === "object" && params.schema !== null && Object.getPrototypeOf(params.schema)?.constructor?.name?.startsWith("Zod")) {
        jsonSchema = zodToJsonSchema(params.schema as zt.ZodType);
      } else {
        jsonSchema = params.schema;
      }
    } catch (error: any) {
      throw new FirecrawlError("Invalid schema. Schema must be either a valid Zod schema or JSON schema object.", 400);
    }
    
    try {
      const response: AxiosResponse = await this.postRequest(
        this.apiUrl + `/v1/extract`,
        { ...jsonData, schema: jsonSchema, origin: `js-sdk@${this.version}` },
        headers
      );

      if (response.status === 200) {
        const jobId = response.data.id;
        let extractStatus;
        do {
          const statusResponse: AxiosResponse = await this.getRequest(
            `${this.apiUrl}/v1/extract/${jobId}`,
            headers
          );
          extractStatus = statusResponse.data;
          if (extractStatus.status === "completed") {
            if (extractStatus.success) {
              return {
                success: true,
                data: extractStatus.data,
                warning: extractStatus.warning,
                error: extractStatus.error,
                sources: extractStatus?.sources || undefined,
              };
            } else {
              throw new FirecrawlError(`Failed to extract data. Error: ${extractStatus.error}`, statusResponse.status);
            }
          } else if (extractStatus.status === "failed" || extractStatus.status === "cancelled") {
            throw new FirecrawlError(`Extract job ${extractStatus.status}. Error: ${extractStatus.error}`, statusResponse.status);
          }
          await new Promise(resolve => setTimeout(resolve, 1000)); // Polling interval
        } while (extractStatus.status !== "completed");
      } else {
        this.handleError(response, "extract");
      }
    } catch (error: any) {
      throw new FirecrawlError(error.message, 500, error.response?.data?.details);
    }
    return { success: false, error: "Internal server error."};
  }

  /**
   * Initiates an asynchronous extract job for a URL using the Firecrawl API.
   * @param url - The URL to extract data from.
   * @param params - Additional parameters for the extract request.
   * @param idempotencyKey - Optional idempotency key for the request.
   * @returns The response from the extract operation.
   */
  async asyncExtract(
    urls: string[],
    params?: ExtractParams,
    idempotencyKey?: string
  ): Promise<ExtractResponse | ErrorResponse> {
    const headers = this.prepareHeaders(idempotencyKey);
    let jsonData: any = { urls, ...params };
    let jsonSchema: any;

    try {
      if (params?.schema instanceof zt.ZodType) {
        jsonSchema = zodToJsonSchema(params.schema);
      } else {
        jsonSchema = params?.schema;
      }
    } catch (error: any) {
      throw new FirecrawlError("Invalid schema. Schema must be either a valid Zod schema or JSON schema object.", 400);
    }

    try {
      const response: AxiosResponse = await this.postRequest(
        this.apiUrl + `/v1/extract`,
        { ...jsonData, schema: jsonSchema, origin: `js-sdk@${this.version}` },
        headers
      );

      if (response.status === 200) {
        return response.data;
      } else {
        this.handleError(response, "start extract job");
      }
    } catch (error: any) {
      throw new FirecrawlError(error.message, 500, error.response?.data?.details);
    }
    return { success: false, error: "Internal server error." };
  }

  /**
   * Retrieves the status of an extract job.
   * @param jobId - The ID of the extract job.
   * @returns The status of the extract job.
   */
  async getExtractStatus(jobId: string): Promise<any> {
    try {
      const response: AxiosResponse = await this.getRequest(
        `${this.apiUrl}/v1/extract/${jobId}`,
        this.prepareHeaders()
      );

      if (response.status === 200) {
        return response.data;
      } else {
        this.handleError(response, "get extract status");
      }
    } catch (error: any) {
      throw new FirecrawlError(error.message, 500);
    }
  }

  /**
   * Prepares the headers for an API request.
   * @param idempotencyKey - Optional key to ensure idempotency.
   * @returns The prepared headers.
   */
  prepareHeaders(idempotencyKey?: string): AxiosRequestHeaders {
    return {
      "Content-Type": "application/json",
      Authorization: `Bearer ${this.apiKey}`,
      ...(idempotencyKey ? { "x-idempotency-key": idempotencyKey } : {}),
    } as AxiosRequestHeaders & { "x-idempotency-key"?: string };
  }

  /**
   * Sends a POST request to the specified URL.
   * @param url - The URL to send the request to.
   * @param data - The data to send in the request.
   * @param headers - The headers for the request.
   * @returns The response from the POST request.
   */
  postRequest(
    url: string,
    data: any,
    headers: AxiosRequestHeaders
  ): Promise<AxiosResponse> {
    return axios.post(url, data, { headers, timeout: (data?.timeout ? (data.timeout + 5000) : undefined) });
  }

  /**
   * Sends a GET request to the specified URL.
   * @param url - The URL to send the request to.
   * @param headers - The headers for the request.
   * @returns The response from the GET request.
   */
  async getRequest(
    url: string,
    headers: AxiosRequestHeaders
  ): Promise<AxiosResponse> {
    try {
      return await axios.get(url, { headers });
    } catch (error) {
      if (error instanceof AxiosError && error.response) {
        return error.response as AxiosResponse;
      } else {
        throw error;
      }
    }
  }

  /**
   * Sends a DELETE request to the specified URL.
   * @param url - The URL to send the request to.
   * @param headers - The headers for the request.
   * @returns The response from the DELETE request.
   */
  async deleteRequest(
    url: string,
    headers: AxiosRequestHeaders
  ): Promise<AxiosResponse> {
    try {
        return await axios.delete(url, { headers });
    } catch (error) {
      if (error instanceof AxiosError && error.response) {
        return error.response as AxiosResponse;
      } else {
        throw error;
      }
    }
  }

  /**
   * Monitors the status of a crawl job until completion or failure.
   * @param id - The ID of the crawl operation.
   * @param headers - The headers for the request.
   * @param checkInterval - Interval in seconds for job status checks.
   * @param checkUrl - Optional URL to check the status (used for v1 API)
   * @returns The final job status or data.
   */
  async monitorJobStatus(
    id: string,
    headers: AxiosRequestHeaders,
    checkInterval: number
  ): Promise<CrawlStatusResponse | ErrorResponse> {
    try {
      let failedTries = 0;
      while (true) {
        let statusResponse: AxiosResponse = await this.getRequest(
          `${this.apiUrl}/v1/crawl/${id}`,
          headers
        );
        if (statusResponse.status === 200) {
          failedTries = 0;
          let statusData = statusResponse.data;
            if (statusData.status === "completed") {
              if ("data" in statusData) {
                let data = statusData.data;
                while (typeof statusData === 'object' && 'next' in statusData) {
                  if (data.length === 0) {
                    break
                  }
                  statusResponse = await this.getRequest(statusData.next, headers);
                  statusData = statusResponse.data;
                  data = data.concat(statusData.data);
                }
                statusData.data = data;
                return statusData;
              } else {
                throw new FirecrawlError("Crawl job completed but no data was returned", 500);
              }
            } else if (
            ["active", "paused", "pending", "queued", "waiting", "scraping"].includes(statusData.status)
          ) {
            checkInterval = Math.max(checkInterval, 2);
            await new Promise((resolve) =>
              setTimeout(resolve, checkInterval * 1000)
            );
          } else {
            throw new FirecrawlError(
              `Crawl job failed or was stopped. Status: ${statusData.status}`,
              500
            );
          }
        } else {
          failedTries++;
          if (failedTries >= 3) {
            this.handleError(statusResponse, "check crawl status");
          }
        }
      }
    } catch (error: any) {
      throw new FirecrawlError(error, 500);
    }
  }

  /**
   * Handles errors from API responses.
   * @param {AxiosResponse} response - The response from the API.
   * @param {string} action - The action being performed when the error occurred.
   */
  handleError(response: AxiosResponse, action: string): void {
    if ([400, 402, 403, 408, 409, 500].includes(response.status)) {
      const errorMessage: string =
        response.data.error || "Unknown error occurred";
      const details = response.data.details ? ` - ${JSON.stringify(response.data.details)}` : '';
      throw new FirecrawlError(
        `Failed to ${action}. Status code: ${response.status}. Error: ${errorMessage}${details}`,
        response.status,
        response?.data?.details
      );
    } else {
      throw new FirecrawlError(
        `Unexpected error occurred while trying to ${action}. Status code: ${response.status}`,
        response.status
      );
    }
  }

  /**
   * Initiates a deep research operation on a given query and polls until completion.
   * @param query - The query to research.
   * @param params - Parameters for the deep research operation.
   * @param onActivity - Optional callback to receive activity updates in real-time.
   * @param onSource - Optional callback to receive source updates in real-time.
   * @returns The final research results.
   */
  async deepResearch(
    query: string, 
    params: DeepResearchParams<zt.ZodSchema>,
    onActivity?: (activity: {
      type: string;
      status: string;
      message: string;
      timestamp: string;
      depth: number;
    }) => void,
    onSource?: (source: {
      url: string;
      title?: string;
      description?: string;
      icon?: string;
    }) => void
  ): Promise<DeepResearchStatusResponse | ErrorResponse> {
    try {
      const response = await this.asyncDeepResearch(query, params);
      
      if (!response.success || 'error' in response) {
        return { success: false, error: 'error' in response ? response.error : 'Unknown error' };
      }

      if (!response.id) {
        throw new FirecrawlError(`Failed to start research. No job ID returned.`, 500);
      }

      const jobId = response.id;
      let researchStatus;
      let lastActivityCount = 0;
      let lastSourceCount = 0;

      while (true) {
        researchStatus = await this.checkDeepResearchStatus(jobId);
        
        if ('error' in researchStatus && !researchStatus.success) {
          return researchStatus;
        }

        // Stream new activities through the callback if provided
        if (onActivity && researchStatus.activities) {
          const newActivities = researchStatus.activities.slice(lastActivityCount);
          for (const activity of newActivities) {
            onActivity(activity);
          }
          lastActivityCount = researchStatus.activities.length;
        }

        // Stream new sources through the callback if provided
        if (onSource && researchStatus.sources) {
          const newSources = researchStatus.sources.slice(lastSourceCount);
          for (const source of newSources) {
            onSource(source);
          }
          lastSourceCount = researchStatus.sources.length;
        }

        if (researchStatus.status === "completed") {
          return researchStatus;
        }

        if (researchStatus.status === "failed") {
          throw new FirecrawlError(
            `Research job ${researchStatus.status}. Error: ${researchStatus.error}`, 
            500
          );
        }

        if (researchStatus.status !== "processing") {
          break;
        }

        await new Promise(resolve => setTimeout(resolve, 2000));
      }

      return { success: false, error: "Research job terminated unexpectedly" };
    } catch (error: any) {
      throw new FirecrawlError(error.message, 500, error.response?.data?.details);
    }
  }

  /**
   * Initiates a deep research operation on a given query without polling.
   * @param params - Parameters for the deep research operation.
   * @returns The response containing the research job ID.
   */
  async asyncDeepResearch(query: string, params: DeepResearchParams<zt.ZodSchema>): Promise<DeepResearchResponse | ErrorResponse> {
    const headers = this.prepareHeaders();
<<<<<<< HEAD
    let jsonData: any = { query, ...params, origin: `js-sdk@${this.version}` };
    try {
      const response: AxiosResponse = await this.postRequest(
        this.apiUrl + `/v1/deep-research`,
=======
    let jsonData: any = { query, ...params };

    if (jsonData?.jsonOptions?.schema) {
      let schema = jsonData.jsonOptions.schema;
      // Try parsing the schema as a Zod schema
      try {
        schema = zodToJsonSchema(schema);
      } catch (error) {
        
      }
      jsonData = {
        ...jsonData,
        jsonOptions: {
          ...jsonData.jsonOptions,
          schema: schema,
        },
      };
    }

    try {
      const response: AxiosResponse = await this.postRequest(
        `${this.apiUrl}/v1/deep-research`,
>>>>>>> ec3d679c
        jsonData,
        headers
      );

      if (response.status === 200) {
        return response.data;
      } else {
        this.handleError(response, "start deep research");
      }
    } catch (error: any) {
      if (error.response?.data?.error) {
        throw new FirecrawlError(`Request failed with status code ${error.response.status}. Error: ${error.response.data.error} ${error.response.data.details ? ` - ${JSON.stringify(error.response.data.details)}` : ''}`, error.response.status);
      } else {
        throw new FirecrawlError(error.message, 500);
      }
    }
    return { success: false, error: "Internal server error." };
  }

  /**
   * Checks the status of a deep research operation.
   * @param id - The ID of the deep research operation.
   * @returns The current status and results of the research operation.
   */
  async checkDeepResearchStatus(id: string): Promise<DeepResearchStatusResponse | ErrorResponse> {
    const headers = this.prepareHeaders();
    try {
      const response: AxiosResponse = await this.getRequest(
        `${this.apiUrl}/v1/deep-research/${id}`,
        headers
      );

      if (response.status === 200) {
        return response.data;
      } else if (response.status === 404) {
        throw new FirecrawlError("Deep research job not found", 404);
      } else {
        this.handleError(response, "check deep research status");
      }
    } catch (error: any) {
      if (error.response?.data?.error) {
        throw new FirecrawlError(`Request failed with status code ${error.response.status}. Error: ${error.response.data.error} ${error.response.data.details ? ` - ${JSON.stringify(error.response.data.details)}` : ''}`, error.response.status);
      } else {
        throw new FirecrawlError(error.message, 500);
      }
    }
    return { success: false, error: "Internal server error." };
  }

  /**
   * @deprecated Use deepResearch() instead
   * Initiates a deep research operation on a given topic and polls until completion.
   * @param topic - The topic to research.
   * @param params - Parameters for the deep research operation.
   * @param onActivity - Optional callback to receive activity updates in real-time.
   * @returns The final research results.
   */
  async __deepResearch(
    topic: string, 
    params: DeepResearchParams,
    onActivity?: (activity: {
      type: string;
      status: string;
      message: string;
      timestamp: string;
      depth: number;
    }) => void
  ): Promise<DeepResearchStatusResponse | ErrorResponse> {
    try {
      const response = await this.__asyncDeepResearch(topic, params);
      
      if (!response.success || 'error' in response) {
        return { success: false, error: 'error' in response ? response.error : 'Unknown error' };
      }

      if (!response.id) {
        throw new FirecrawlError(`Failed to start research. No job ID returned.`, 500);
      }

      const jobId = response.id;
      let researchStatus;
      let lastActivityCount = 0;

      while (true) {
        researchStatus = await this.__checkDeepResearchStatus(jobId);
        
        if ('error' in researchStatus && !researchStatus.success) {
          return researchStatus;
        }

        // Stream new activities through the callback if provided
        if (onActivity && researchStatus.activities) {
          const newActivities = researchStatus.activities.slice(lastActivityCount);
          for (const activity of newActivities) {
            onActivity(activity);
          }
          lastActivityCount = researchStatus.activities.length;
        }

        if (researchStatus.status === "completed") {
          return researchStatus;
        }

        if (researchStatus.status === "failed") {
          throw new FirecrawlError(
            `Research job ${researchStatus.status}. Error: ${researchStatus.error}`, 
            500
          );
        }

        if (researchStatus.status !== "processing") {
          break;
        }

        await new Promise(resolve => setTimeout(resolve, 2000));
      }

      return { success: false, error: "Research job terminated unexpectedly" };
    } catch (error: any) {
      throw new FirecrawlError(error.message, 500, error.response?.data?.details);
    }
  }

  /**
   * @deprecated Use asyncDeepResearch() instead
   * Initiates a deep research operation on a given topic without polling.
   * @param params - Parameters for the deep research operation.
   * @returns The response containing the research job ID.
   */
  async __asyncDeepResearch(topic: string, params: DeepResearchParams): Promise<DeepResearchResponse | ErrorResponse> {
    const headers = this.prepareHeaders();
    try {
      let jsonData: any = { topic, ...params, origin: `js-sdk@${this.version}` };
      const response: AxiosResponse = await this.postRequest(
        `${this.apiUrl}/v1/deep-research`,
        jsonData,
        headers
      );

      if (response.status === 200) {
        return response.data;
      } else {
        this.handleError(response, "start deep research");
      }
    } catch (error: any) {
      if (error.response?.data?.error) {
        throw new FirecrawlError(`Request failed with status code ${error.response.status}. Error: ${error.response.data.error} ${error.response.data.details ? ` - ${JSON.stringify(error.response.data.details)}` : ''}`, error.response.status);
      } else {
        throw new FirecrawlError(error.message, 500);
      }
    }
    return { success: false, error: "Internal server error." };
  }

  /**
   * @deprecated Use checkDeepResearchStatus() instead
   * Checks the status of a deep research operation.
   * @param id - The ID of the deep research operation.
   * @returns The current status and results of the research operation.
   */
  async __checkDeepResearchStatus(id: string): Promise<DeepResearchStatusResponse | ErrorResponse> {
    const headers = this.prepareHeaders();
    try {
      const response: AxiosResponse = await this.getRequest(
        `${this.apiUrl}/v1/deep-research/${id}`,
        headers
      );

      if (response.status === 200) {
        return response.data;
      } else if (response.status === 404) {
        throw new FirecrawlError("Deep research job not found", 404);
      } else {
        this.handleError(response, "check deep research status");
      }
    } catch (error: any) {
      if (error.response?.data?.error) {
        throw new FirecrawlError(`Request failed with status code ${error.response.status}. Error: ${error.response.data.error} ${error.response.data.details ? ` - ${JSON.stringify(error.response.data.details)}` : ''}`, error.response.status);
      } else {
        throw new FirecrawlError(error.message, 500);
      }
    }
    return { success: false, error: "Internal server error." };
  }

  /**
   * Generates LLMs.txt for a given URL and polls until completion.
   * @param url - The URL to generate LLMs.txt from.
   * @param params - Parameters for the LLMs.txt generation operation.
   * @returns The final generation results.
   */
  async generateLLMsText(url: string, params?: GenerateLLMsTextParams): Promise<GenerateLLMsTextStatusResponse | ErrorResponse> {
    try {
      const response = await this.asyncGenerateLLMsText(url, params);
      
      if (!response.success || 'error' in response) {
        return { success: false, error: 'error' in response ? response.error : 'Unknown error' };
      }

      if (!response.id) {
        throw new FirecrawlError(`Failed to start LLMs.txt generation. No job ID returned.`, 500);
      }

      const jobId = response.id;
      let generationStatus;

      while (true) {
        generationStatus = await this.checkGenerateLLMsTextStatus(jobId);
        
        if ('error' in generationStatus && !generationStatus.success) {
          return generationStatus;
        }

        if (generationStatus.status === "completed") {
          return generationStatus;
        }

        if (generationStatus.status === "failed") {
          throw new FirecrawlError(
            `LLMs.txt generation job ${generationStatus.status}. Error: ${generationStatus.error}`, 
            500
          );
        }

        if (generationStatus.status !== "processing") {
          break;
        }

        await new Promise(resolve => setTimeout(resolve, 2000));
      }

      return { success: false, error: "LLMs.txt generation job terminated unexpectedly" };
    } catch (error: any) {
      throw new FirecrawlError(error.message, 500, error.response?.data?.details);
    }
  }

  /**
   * Initiates a LLMs.txt generation operation without polling.
   * @param url - The URL to generate LLMs.txt from.
   * @param params - Parameters for the LLMs.txt generation operation.
   * @returns The response containing the generation job ID.
   */
  async asyncGenerateLLMsText(url: string, params?: GenerateLLMsTextParams): Promise<GenerateLLMsTextResponse | ErrorResponse> {
    const headers = this.prepareHeaders();
    let jsonData: any = { url, ...params, origin: `js-sdk@${this.version}` };
    try {
      const response: AxiosResponse = await this.postRequest(
        `${this.apiUrl}/v1/llmstxt`,
        jsonData,
        headers
      );

      if (response.status === 200) {
        return response.data;
      } else {
        this.handleError(response, "start LLMs.txt generation");
      }
    } catch (error: any) {
      if (error.response?.data?.error) {
        throw new FirecrawlError(`Request failed with status code ${error.response.status}. Error: ${error.response.data.error} ${error.response.data.details ? ` - ${JSON.stringify(error.response.data.details)}` : ''}`, error.response.status);
      } else {
        throw new FirecrawlError(error.message, 500);
      }
    }
    return { success: false, error: "Internal server error." };
  }

  /**
   * Checks the status of a LLMs.txt generation operation.
   * @param id - The ID of the LLMs.txt generation operation.
   * @returns The current status and results of the generation operation.
   */
  async checkGenerateLLMsTextStatus(id: string): Promise<GenerateLLMsTextStatusResponse | ErrorResponse> {
    const headers = this.prepareHeaders();
    try {
      const response: AxiosResponse = await this.getRequest(
        `${this.apiUrl}/v1/llmstxt/${id}`,
        headers
      );

      if (response.status === 200) {
        return response.data;
      } else if (response.status === 404) {
        throw new FirecrawlError("LLMs.txt generation job not found", 404);
      } else {
        this.handleError(response, "check LLMs.txt generation status");
      }
    } catch (error: any) {
      if (error.response?.data?.error) {
        throw new FirecrawlError(`Request failed with status code ${error.response.status}. Error: ${error.response.data.error} ${error.response.data.details ? ` - ${JSON.stringify(error.response.data.details)}` : ''}`, error.response.status);
      } else {
        throw new FirecrawlError(error.message, 500);
      }
    }
    return { success: false, error: "Internal server error." };
  }
}

interface CrawlWatcherEvents {
  document: CustomEvent<FirecrawlDocument<undefined>>,
  done: CustomEvent<{
    status: CrawlStatusResponse["status"];
    data: FirecrawlDocument<undefined>[];
  }>,
  error: CustomEvent<{
    status: CrawlStatusResponse["status"],
    data: FirecrawlDocument<undefined>[],
    error: string,
  }>,
}

export class CrawlWatcher extends TypedEventTarget<CrawlWatcherEvents> {
  private ws: WebSocket;
  public data: FirecrawlDocument<undefined>[];
  public status: CrawlStatusResponse["status"];
  public id: string;

  constructor(id: string, app: FirecrawlApp) {
    super();
    this.id = id;
    // replace `http` with `ws` (`http://` -> `ws://` and `https://` -> `wss://`)
    const wsUrl = app.apiUrl.replace(/^http/, "ws");
    this.ws = new WebSocket(`${wsUrl}/v1/crawl/${id}`, app.apiKey);
    this.status = "scraping";
    this.data = [];

    type ErrorMessage = {
      type: "error",
      error: string,
    }
    
    type CatchupMessage = {
      type: "catchup",
      data: CrawlStatusResponse,
    }
    
    type DocumentMessage = {
      type: "document",
      data: FirecrawlDocument<undefined>,
    }
    
    type DoneMessage = { type: "done" }
    
    type Message = ErrorMessage | CatchupMessage | DoneMessage | DocumentMessage;

    const messageHandler = (msg: Message) => {
      if (msg.type === "done") {
        this.status = "completed";
        this.dispatchTypedEvent("done", new CustomEvent("done", {
          detail: {
            status: this.status,
            data: this.data,
            id: this.id,
          },
        }));
      } else if (msg.type === "error") {
        this.status = "failed";
        this.dispatchTypedEvent("error", new CustomEvent("error", {
          detail: {
            status: this.status,
            data: this.data,
            error: msg.error,
            id: this.id,
          },
        }));
      } else if (msg.type === "catchup") {
        this.status = msg.data.status;
        this.data.push(...(msg.data.data ?? []));
        for (const doc of this.data) {
          this.dispatchTypedEvent("document", new CustomEvent("document", {
            detail: {
              ...doc,
              id: this.id,
            },
          }));
        }
      } else if (msg.type === "document") {
        this.dispatchTypedEvent("document", new CustomEvent("document", {
          detail: {
            ...msg.data,
            id: this.id,
          },
        }));
      }
    }

    this.ws.onmessage = ((ev: MessageEvent) => {
      if (typeof ev.data !== "string") {
        this.ws.close();
        return;
      }
      try {
        const msg = JSON.parse(ev.data) as Message;
        messageHandler(msg);
      } catch (error) {
        console.error("Error on message", error);
      }
    }).bind(this);

    this.ws.onclose = ((ev: CloseEvent) => {
      try {
        const msg = JSON.parse(ev.reason) as Message;
        messageHandler(msg);
      } catch (error) {
        console.error("Error on close", error);
      }
    }).bind(this);

    this.ws.onerror = ((_: Event) => {
      this.status = "failed"
      this.dispatchTypedEvent("error", new CustomEvent("error", {
        detail: {
          status: this.status,
          data: this.data,
          error: "WebSocket error",
          id: this.id,
        },
      }));
    }).bind(this);
  }

  close() {
    this.ws.close();
  }
}<|MERGE_RESOLUTION|>--- conflicted
+++ resolved
@@ -1595,13 +1595,7 @@
    */
   async asyncDeepResearch(query: string, params: DeepResearchParams<zt.ZodSchema>): Promise<DeepResearchResponse | ErrorResponse> {
     const headers = this.prepareHeaders();
-<<<<<<< HEAD
     let jsonData: any = { query, ...params, origin: `js-sdk@${this.version}` };
-    try {
-      const response: AxiosResponse = await this.postRequest(
-        this.apiUrl + `/v1/deep-research`,
-=======
-    let jsonData: any = { query, ...params };
 
     if (jsonData?.jsonOptions?.schema) {
       let schema = jsonData.jsonOptions.schema;
@@ -1609,7 +1603,7 @@
       try {
         schema = zodToJsonSchema(schema);
       } catch (error) {
-        
+        // Ignore error if schema can't be parsed as Zod
       }
       jsonData = {
         ...jsonData,
@@ -1623,7 +1617,6 @@
     try {
       const response: AxiosResponse = await this.postRequest(
         `${this.apiUrl}/v1/deep-research`,
->>>>>>> ec3d679c
         jsonData,
         headers
       );
